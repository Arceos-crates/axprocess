--- conflicted
+++ resolved
@@ -2,23 +2,10 @@
 name = "axprocess"
 version = "0.1.0"
 edition = "2021"
-<<<<<<< HEAD
-authors = ["Youjie Zheng <zyj578335934@gmail.com>"]
-=======
->>>>>>> 3d556086
 
 # See more keys and their definitions at https://doc.rust-lang.org/cargo/reference/manifest.html
 
 [features]
-<<<<<<< HEAD
-fs = []
-preempt = ["axtask/preempt"]
-
-signal = ["axhal/signal", "axsignal/signal"]
-monolithic = ["axhal/monolithic"]
-
-default = ["monolithic", "fs", "signal"]
-=======
 
 fs = ["axfs"]
 
@@ -27,33 +14,21 @@
 monolithic = ["fs", "axfs/monolithic", "signal"]
 
 default = []
->>>>>>> 3d556086
 
 [dependencies]
 cfg-if = "1.0"
 spinlock = { path = "../../crates/spinlock" }
 axtask = { path = "../axtask" }
 axsync = { path = "../axsync" }
-<<<<<<< HEAD
-=======
 axmem = { path = "../axmem" }
->>>>>>> 3d556086
 axalloc = { path = "../axalloc" }
 axio = { path = "../../crates/axio", features = ["alloc"] }
 axhal = { path = "../axhal" }
 axlog = { path = "../axlog" }
-<<<<<<< HEAD
-axmem = { path = "../axmem" }
-axerrno = { path = "../../crates/axerrno" }
-axconfig = { path = "../axconfig" }
-axfs = { path = "../axfs" }
-axsignal = { path = "../axsignal" }
-=======
 axerrno = { path = "../../crates/axerrno" }
 axconfig = { path = "../axconfig" }
 axfs = { path = "../axfs", optional = true }
 axsignal = { path = "../axsignal", optional = true }
->>>>>>> 3d556086
 riscv = "0.10"
 bitflags = "2.0"
 lazy_static = { version = "1.4", features = ["spin_no_std"] }
