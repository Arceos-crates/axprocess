--- conflicted
+++ resolved
@@ -39,10 +39,7 @@
 
 # File system
 fs = ["alloc", "axruntime/fs", "dep:axdriver", "dep:axfs"]
-<<<<<<< HEAD
-=======
 use-ramdisk = ["axdriver?/ramdisk", "axfs?/use-ramdisk"]
->>>>>>> 322a8c34
 
 # Networking
 net = ["alloc", "axruntime/net", "dep:axdriver", "dep:axnet"]
